/*
 * Copyright Hyperledger Besu Contributors
 *
 * Licensed under the Apache License, Version 2.0 (the "License"); you may not use this file except in compliance with
 * the License. You may obtain a copy of the License at
 *
 * http://www.apache.org/licenses/LICENSE-2.0
 *
 * Unless required by applicable law or agreed to in writing, software distributed under the License is distributed on
 * an "AS IS" BASIS, WITHOUT WARRANTIES OR CONDITIONS OF ANY KIND, either express or implied. See the License for the
 * specific language governing permissions and limitations under the License.
 *
 * SPDX-License-Identifier: Apache-2.0
 *
 */
package org.hyperledger.besu.ethereum.trie.verkle.hasher;

import org.hyperledger.besu.nativelib.ipamultipoint.LibIpaMultipoint;

import java.io.ByteArrayOutputStream;
import java.io.IOException;
<<<<<<< HEAD
import java.util.ArrayList;
=======
>>>>>>> e14f047d
import java.util.HashMap;
import java.util.List;
import java.util.Map;

import org.apache.tuweni.bytes.Bytes;
import org.apache.tuweni.bytes.Bytes32;

/**
 * A class responsible for hashing an array of Bytes32 using the pedersen commitment - multi scalar
 * multiplication vector commitment algorithm.
 *
 * <p>This class implements the Hasher interface and provides a method to commit multiple Bytes32
 * inputs using the pedersen commitment - multi scalar multiplication vector commitment algorithm.
 */
public class PedersenHasher implements Hasher {

  // The amount of bytes that we will take from the input when `trieKeyHash` is
  // called.
  private static final int CHUNK_SIZE = 16;

  // The input will always be 64 bytes once it is padded in `trieKeyHash `
  // and since we are taking 16 bytes at a time we will create four chunks from
  // the input.
  // An extra chunk which has a constant value is added as a domain separator and
  // length encoder,
  // making the total number of chunks equal to five.
  private static final int NUM_CHUNKS = 5;

  /**
   * Commits an array of Bytes32 using the pedersen commitment - multi scalar multiplication vector
   * commitment algorithm.
   *
   * @param inputs An array of Bytes32 inputs to be committed.
   * @return The resulting commitment serliazed as uncompressed eliptic curve element (64bytes).
   */
  @Override
  public Bytes commit(Bytes32[] inputs) {
    return Bytes.wrap(LibIpaMultipoint.commit(Bytes.concatenate(inputs).toArray()));
  }

  /**
   * @param inputs An array of Bytes32 inputs to be committed.
   * @return The result is commitment as compressed eliptic curve element (32bytes). This is needed
   *     to computing root Commitment.
   */
  @Override
  public Bytes32 commitRoot(final Bytes32[] inputs) {
    return Bytes32.wrap(LibIpaMultipoint.commitAsCompressed(Bytes.concatenate(inputs).toArray()));
  }

  /**
   * @param input Uncompressed serialized commitment (64bytes)
   * @return return Fr, to be used in pared commitment.
   */
  @Override
  public Bytes32 hash(Bytes input) {
    return Bytes32.wrap(LibIpaMultipoint.hashMany(input.toArray()));
  }

  @Override
  public List<Bytes32> hashMany(final Bytes[] inputs) {
    final Bytes hashMany =
        Bytes.wrap(LibIpaMultipoint.hashMany(Bytes.concatenate(inputs).toArray()));
    final List<Bytes32> hashes = new ArrayList<>();
    for (int i = 0; i < inputs.length; i++) {
      // Slice input into 16 byte segments
      hashes.add(Bytes32.wrap(hashMany.slice(i * Bytes32.SIZE, Bytes32.SIZE)));
    }
    return hashes;
  }

  /**
   * Calculates the hash for an address and index.
   *
   * @param address Account address.
   * @param index Index in storage.
   * @return The trie-key hash
   */
  @Override
  public Bytes32 trieKeyHash(Bytes address, Bytes32 index) {

    // Pad the address so that it is 32 bytes
    final Bytes32 addr = Bytes32.leftPad(address);

    final Bytes32[] chunks = generateTrieKeyChunks(addr, index);

    final Bytes hash =
        Bytes.wrap(
            LibIpaMultipoint.hash(LibIpaMultipoint.commit(Bytes.concatenate(chunks).toArray())));
    return Bytes32.wrap(hash);
  }

  /**
   * Calculates the hash for an address and indexes.
   *
   * @param address Account address.
   * @param indexes list of indexes in storage.
   * @return The list of trie-key hashes
   */
  @Override
  public Map<Bytes32, Bytes32> manyTrieKeyHashes(Bytes address, List<Bytes32> indexes) {

    // Pad the address so that it is 32 bytes
    final Bytes32 addr = Bytes32.leftPad(address);

    try (ByteArrayOutputStream outputStream = new ByteArrayOutputStream()) {
      for (Bytes32 index : indexes) {
        outputStream.writeBytes(
            LibIpaMultipoint.commit(
                Bytes.concatenate(generateTrieKeyChunks(addr, index)).toArray()));
      }

      final Bytes hashMany = Bytes.wrap(LibIpaMultipoint.hashMany(outputStream.toByteArray()));

      final Map<Bytes32, Bytes32> hashes = new HashMap<>();
      for (int i = 0; i < indexes.size(); i++) {
        // Slice input into 16 byte segments
        hashes.put(indexes.get(i), Bytes32.wrap(hashMany.slice(i * Bytes32.SIZE, Bytes32.SIZE)));
      }
      return hashes;
    } catch (IOException e) {
      throw new RuntimeException("unable to generate trie key hash", e);
    }
  }

  private Bytes32[] generateTrieKeyChunks(final Bytes address, final Bytes32 index) {
    // Reverse the index so that it is in little endian format
    final Bytes32 indexLE = Bytes32.wrap(index.reverse());

    // Pad the address so that it is 32 bytes
    final Bytes32 addr = Bytes32.leftPad(address);
    final Bytes input = Bytes.concatenate(addr, indexLE);

    final Bytes32[] chunks = new Bytes32[NUM_CHUNKS];

    // Set the first chunk which is always 2 + 256 * 64
    chunks[0] = Bytes32.rightPad(Bytes.of(2, 64));

    // Given input is 64 bytes, we create exactly 4 chunks of 16 bytes each
    // The chunks are then padded to 32 bytes since the commit methods requires 32
    // byte scalars.
    for (int i = 0; i < NUM_CHUNKS - 1; i++) {
      // Slice input into 16 byte segments
      Bytes chunk = input.slice(i * CHUNK_SIZE, CHUNK_SIZE);
      // Pad each chunk to make it 32 bytes
      chunks[i + 1] = Bytes32.rightPad(chunk);
    }
    return chunks;
  }
}<|MERGE_RESOLUTION|>--- conflicted
+++ resolved
@@ -19,10 +19,7 @@
 
 import java.io.ByteArrayOutputStream;
 import java.io.IOException;
-<<<<<<< HEAD
 import java.util.ArrayList;
-=======
->>>>>>> e14f047d
 import java.util.HashMap;
 import java.util.List;
 import java.util.Map;
@@ -52,11 +49,10 @@
   private static final int NUM_CHUNKS = 5;
 
   /**
-   * Commits an array of Bytes32 using the pedersen commitment - multi scalar multiplication vector
-   * commitment algorithm.
+   * Commit to a vector of values.
    *
-   * @param inputs An array of Bytes32 inputs to be committed.
-   * @return The resulting commitment serliazed as uncompressed eliptic curve element (64bytes).
+   * @param inputs vector of serialised scalars to commit to.
+   * @return uncompressed serialised commitment.
    */
   @Override
   public Bytes commit(Bytes32[] inputs) {
@@ -74,20 +70,31 @@
   }
 
   /**
-   * @param input Uncompressed serialized commitment (64bytes)
-   * @return return Fr, to be used in pared commitment.
+   * Convert a commitment to its corresponding scalar.
+   *
+   * @param commitment uncompressed serialised commitment
+   * @return serialised scalar
    */
   @Override
-  public Bytes32 hash(Bytes input) {
-    return Bytes32.wrap(LibIpaMultipoint.hashMany(input.toArray()));
+  public Bytes32 hash(Bytes commitment) {
+    return Bytes32.wrap(LibIpaMultipoint.hashMany(commitment.toArray()));
   }
 
+  /**
+   * Map a vector of commitments to its corresponding vector of scalars.
+   *
+   * <p>The vectorised version is highly optimised, making use of Montgoméry's batch inversion
+   * trick.
+   *
+   * @param commitments uncompressed serialised commitments
+   * @return serialised scalars
+   */
   @Override
-  public List<Bytes32> hashMany(final Bytes[] inputs) {
+  public List<Bytes32> hashMany(final Bytes[] commitments) {
     final Bytes hashMany =
-        Bytes.wrap(LibIpaMultipoint.hashMany(Bytes.concatenate(inputs).toArray()));
+        Bytes.wrap(LibIpaMultipoint.hashMany(Bytes.concatenate(commitments).toArray()));
     final List<Bytes32> hashes = new ArrayList<>();
-    for (int i = 0; i < inputs.length; i++) {
+    for (int i = 0; i < commitments.length; i++) {
       // Slice input into 16 byte segments
       hashes.add(Bytes32.wrap(hashMany.slice(i * Bytes32.SIZE, Bytes32.SIZE)));
     }
